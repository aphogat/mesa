--- conflicted
+++ resolved
@@ -928,8 +928,6 @@
                                             struct pipe_sampler_view** views)
 {
     struct r300_context* r300 = r300_context(pipe);
-    struct r300_textures_state* state =
-        (struct r300_textures_state*)r300->textures_state.state;
     unsigned i;
     boolean is_r500 = r300_screen(r300->context.screen)->caps->is_r500;
     boolean dirty_tex = FALSE;
@@ -940,27 +938,17 @@
     }
 
     for (i = 0; i < count; i++) {
-<<<<<<< HEAD
         if (r300->fragment_sampler_views[i] != views[i]) {
             struct r300_texture *texture;
 
             pipe_sampler_view_reference(&r300->fragment_sampler_views[i],
                 views[i]);
-            r300->dirty_state |= (R300_NEW_TEXTURE << i);
+            dirty_tex = TRUE;
 
             texture = (struct r300_texture *)views[i]->texture;
 
             /* R300-specific - set the texrect factor in a fragment shader */
             if (!is_r500 && texture->is_npot) {
-=======
-        if (state->textures[i] != (struct r300_texture*)texture[i]) {
-            pipe_texture_reference((struct pipe_texture**)&state->textures[i],
-                                   texture[i]);
-            dirty_tex = TRUE;
-
-            /* R300-specific - set the texrect factor in the fragment shader */
-            if (!is_r500 && state->textures[i]->is_npot) {
->>>>>>> 9b348d0e
                 /* XXX It would be nice to re-emit just 1 constant,
                  * XXX not all of them */
                 r300->dirty_state |= R300_NEW_FRAGMENT_SHADER_CONSTANTS;
@@ -969,19 +957,19 @@
     }
 
     for (i = count; i < 8; i++) {
-<<<<<<< HEAD
         if (r300->fragment_sampler_views[i]) {
             pipe_sampler_view_reference(&r300->fragment_sampler_views[i],
-=======
-        if (state->textures[i]) {
-            pipe_texture_reference((struct pipe_texture**)&state->textures[i],
->>>>>>> 9b348d0e
                 NULL);
         }
     }
 
-<<<<<<< HEAD
     r300->fragment_sampler_view_count = count;
+
+    r300->textures_state.dirty = TRUE;
+
+    if (dirty_tex) {
+        r300->texture_cache_inval.dirty = TRUE;
+    }
 }
 
 static struct pipe_sampler_view *
@@ -1008,15 +996,6 @@
 {
    pipe_texture_reference(&view->texture, NULL);
    FREE(view);
-=======
-    state->texture_count = count;
-
-    r300->textures_state.dirty = TRUE;
-
-    if (dirty_tex) {
-        r300->texture_cache_inval.dirty = TRUE;
-    }
->>>>>>> 9b348d0e
 }
 
 static void r300_set_scissor_state(struct pipe_context* pipe,
