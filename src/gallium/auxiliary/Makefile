--- conflicted
+++ resolved
@@ -143,23 +143,13 @@
 	util/u_transfer.c \
 	util/u_resource.c \
 	util/u_upload_mgr.c \
-<<<<<<< HEAD
+	util/u_vbuf_mgr.c \
 	vl/vl_bitstream_parser.c \
 	vl/vl_mpeg12_mc_renderer.c \
 	vl/vl_compositor.c \
 	vl/vl_csc.c \
         vl/vl_idct.c \
         vl/vl_vertex_buffers.c
-=======
-	util/u_vbuf_mgr.c
-
-	# Disabling until pipe-video branch gets merged in
-	#vl/vl_bitstream_parser.c \
-	#vl/vl_mpeg12_mc_renderer.c \
-	#vl/vl_compositor.c \
-	#vl/vl_csc.c \
-	#vl/vl_shader_build.c \
->>>>>>> c0ad70ae
 
 GALLIVM_SOURCES = \
         gallivm/lp_bld_arit.c \
