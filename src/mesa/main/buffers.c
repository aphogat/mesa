--- conflicted
+++ resolved
@@ -42,154 +42,6 @@
 #define BAD_MASK ~0u
 
 
-<<<<<<< HEAD
-#if _HAVE_FULL_GL
-void GLAPIENTRY
-_mesa_ClearIndex( GLfloat c )
-{
-   GET_CURRENT_CONTEXT(ctx);
-   ASSERT_OUTSIDE_BEGIN_END(ctx);
-
-   if (ctx->Color.ClearIndex == (GLuint) c)
-      return;
-
-   FLUSH_VERTICES(ctx, _NEW_COLOR);
-   ctx->Color.ClearIndex = (GLuint) c;
-
-   if (!ctx->Visual.rgbMode && ctx->Driver.ClearIndex) {
-      /* it's OK to call glClearIndex in RGBA mode but it should be a NOP */
-      (*ctx->Driver.ClearIndex)( ctx, ctx->Color.ClearIndex );
-   }
-}
-#endif
-
-
-/**
- * Specify the clear values for the color buffers.
- *
- * \param red red color component.
- * \param green green color component.
- * \param blue blue color component.
- * \param alpha alpha component.
- *
- * \sa glClearColor().
- *
- * Clamps the parameters and updates gl_colorbuffer_attrib::ClearColor.  On a
- * change, flushes the vertices and notifies the driver via the
- * dd_function_table::ClearColor callback.
- */
-void GLAPIENTRY
-_mesa_ClearColor( GLclampf red, GLclampf green, GLclampf blue, GLclampf alpha )
-{
-   GLfloat tmp[4];
-   GET_CURRENT_CONTEXT(ctx);
-   ASSERT_OUTSIDE_BEGIN_END(ctx);
-
-   tmp[0] = CLAMP(red,   0.0F, 1.0F);
-   tmp[1] = CLAMP(green, 0.0F, 1.0F);
-   tmp[2] = CLAMP(blue,  0.0F, 1.0F);
-   tmp[3] = CLAMP(alpha, 0.0F, 1.0F);
-
-   if (TEST_EQ_4V(tmp, ctx->Color.ClearColor))
-      return; /* no change */
-
-   FLUSH_VERTICES(ctx, _NEW_COLOR);
-   COPY_4V(ctx->Color.ClearColor, tmp);
-
-   if (ctx->Visual.rgbMode && ctx->Driver.ClearColor) {
-      /* it's OK to call glClearColor in CI mode but it should be a NOP */
-      (*ctx->Driver.ClearColor)(ctx, ctx->Color.ClearColor);
-   }
-}
-
-
-/**
- * Clear buffers.
- * 
- * \param mask bit-mask indicating the buffers to be cleared.
- *
- * Flushes the vertices and verifies the parameter. If __GLcontextRec::NewState
- * is set then calls _mesa_update_state() to update gl_frame_buffer::_Xmin,
- * etc. If the rasterization mode is set to GL_RENDER then requests the driver
- * to clear the buffers, via the dd_function_table::Clear callback.
- */ 
-void GLAPIENTRY
-_mesa_Clear( GLbitfield mask )
-{
-   GET_CURRENT_CONTEXT(ctx);
-   ASSERT_OUTSIDE_BEGIN_END_AND_FLUSH(ctx);
-
-   if (MESA_VERBOSE & VERBOSE_API)
-      _mesa_debug(ctx, "glClear 0x%x\n", mask);
-
-   if (mask & ~(GL_COLOR_BUFFER_BIT |
-                GL_DEPTH_BUFFER_BIT |
-                GL_STENCIL_BUFFER_BIT |
-                GL_ACCUM_BUFFER_BIT)) {
-      /* invalid bit set */
-      _mesa_error( ctx, GL_INVALID_VALUE, "glClear(0x%x)", mask);
-      return;
-   }
-
-   if (ctx->NewState) {
-      _mesa_update_state( ctx );	/* update _Xmin, etc */
-   }
-
-   if (ctx->DrawBuffer->_Status != GL_FRAMEBUFFER_COMPLETE_EXT) {
-      _mesa_error(ctx, GL_INVALID_FRAMEBUFFER_OPERATION_EXT,
-                  "glClear(incomplete framebuffer)");
-      return;
-   }
-
-   if (ctx->DrawBuffer->Width == 0 || ctx->DrawBuffer->Height == 0 ||
-       ctx->DrawBuffer->_Xmin >= ctx->DrawBuffer->_Xmax ||
-       ctx->DrawBuffer->_Ymin >= ctx->DrawBuffer->_Ymax)
-      return;
-
-   if (ctx->RenderMode == GL_RENDER) {
-      GLbitfield bufferMask;
-
-      /* don't clear depth buffer if depth writing disabled */
-      if (!ctx->Depth.Mask)
-         mask &= ~GL_DEPTH_BUFFER_BIT;
-
-      /* Build the bitmask to send to device driver's Clear function.
-       * Note that the GL_COLOR_BUFFER_BIT flag will expand to 0, 1, 2 or 4
-       * of the BUFFER_BIT_FRONT/BACK_LEFT/RIGHT flags, or one of the
-       * BUFFER_BIT_COLORn flags.
-       */
-      bufferMask = 0;
-      if (mask & GL_COLOR_BUFFER_BIT) {
-         GLuint i;
-         for (i = 0; i < ctx->DrawBuffer->_NumColorDrawBuffers; i++) {
-            bufferMask |= (1 << ctx->DrawBuffer->_ColorDrawBufferIndexes[i]);
-         }
-      }
-
-      if ((mask & GL_DEPTH_BUFFER_BIT)
-          && ctx->DrawBuffer->Visual.haveDepthBuffer) {
-         bufferMask |= BUFFER_BIT_DEPTH;
-      }
-
-      if ((mask & GL_STENCIL_BUFFER_BIT)
-          && ctx->DrawBuffer->Visual.haveStencilBuffer) {
-         bufferMask |= BUFFER_BIT_STENCIL;
-      }
-
-      if ((mask & GL_ACCUM_BUFFER_BIT)
-          && ctx->DrawBuffer->Visual.haveAccumBuffer) {
-         bufferMask |= BUFFER_BIT_ACCUM;
-      }
-
-      ASSERT(ctx->Driver.Clear);
-      ctx->Driver.Clear(ctx, bufferMask);
-   }
-}
-
-
-
-=======
->>>>>>> e6887a57
 /**
  * Return bitmask of BUFFER_BIT_* flags indicating which color buffers are
  * available to the rendering context (for drawing or reading).
@@ -616,7 +468,6 @@
 
    fb = ctx->ReadBuffer;
 
-<<<<<<< HEAD
    if (MESA_VERBOSE & VERBOSE_API)
       _mesa_debug(ctx, "glReadBuffer %s\n", _mesa_lookup_enum_by_nr(buffer));
 
@@ -643,209 +494,11 @@
    /* OK, all error checking has been completed now */
 
    _mesa_readbuffer(ctx, buffer, srcBuffer);
-=======
    ctx->NewState |= _NEW_BUFFERS;
->>>>>>> e6887a57
 
    /*
     * Call device driver function.
     */
    if (ctx->Driver.ReadBuffer)
       (*ctx->Driver.ReadBuffer)(ctx, buffer);
-<<<<<<< HEAD
-}
-
-
-#if _HAVE_FULL_GL
-
-/**
- * XXX THIS IS OBSOLETE - drivers should take care of detecting window
- * size changes and act accordingly, likely calling _mesa_resize_framebuffer().
- *
- * GL_MESA_resize_buffers extension.
- *
- * When this function is called, we'll ask the window system how large
- * the current window is.  If it's a new size, we'll call the driver's
- * ResizeBuffers function.  The driver will then resize its color buffers
- * as needed, and maybe call the swrast's routine for reallocating
- * swrast-managed depth/stencil/accum/etc buffers.
- * \note This function should only be called through the GL API, not
- * from device drivers (as was done in the past).
- */
-
-void _mesa_resizebuffers( GLcontext *ctx )
-{
-   ASSERT_OUTSIDE_BEGIN_END_AND_FLUSH( ctx );
-
-   if (MESA_VERBOSE & VERBOSE_API)
-      _mesa_debug(ctx, "glResizeBuffersMESA\n");
-
-   if (!ctx->Driver.GetBufferSize) {
-      return;
-   }
-
-   if (ctx->WinSysDrawBuffer) {
-      GLuint newWidth, newHeight;
-      GLframebuffer *buffer = ctx->WinSysDrawBuffer;
-
-      assert(buffer->Name == 0);
-
-      /* ask device driver for size of output buffer */
-      ctx->Driver.GetBufferSize( buffer, &newWidth, &newHeight );
-
-      /* see if size of device driver's color buffer (window) has changed */
-      if (buffer->Width != newWidth || buffer->Height != newHeight) {
-         if (ctx->Driver.ResizeBuffers)
-            ctx->Driver.ResizeBuffers(ctx, buffer, newWidth, newHeight );
-      }
-   }
-
-   if (ctx->WinSysReadBuffer
-       && ctx->WinSysReadBuffer != ctx->WinSysDrawBuffer) {
-      GLuint newWidth, newHeight;
-      GLframebuffer *buffer = ctx->WinSysReadBuffer;
-
-      assert(buffer->Name == 0);
-
-      /* ask device driver for size of read buffer */
-      ctx->Driver.GetBufferSize( buffer, &newWidth, &newHeight );
-
-      /* see if size of device driver's color buffer (window) has changed */
-      if (buffer->Width != newWidth || buffer->Height != newHeight) {
-         if (ctx->Driver.ResizeBuffers)
-            ctx->Driver.ResizeBuffers(ctx, buffer, newWidth, newHeight );
-      }
-   }
-
-   ctx->NewState |= _NEW_BUFFERS;  /* to update scissor / window bounds */
-}
-
-
-/*
- * XXX THIS IS OBSOLETE
- */
-void GLAPIENTRY
-_mesa_ResizeBuffersMESA( void )
-{
-   GET_CURRENT_CONTEXT(ctx);
-
-   if (ctx->Extensions.MESA_resize_buffers)
-      _mesa_resizebuffers( ctx );
-}
-
-
-/*
- * XXX move somewhere else someday?
- */
-void GLAPIENTRY
-_mesa_SampleCoverageARB(GLclampf value, GLboolean invert)
-{
-   GET_CURRENT_CONTEXT(ctx);
-
-   if (!ctx->Extensions.ARB_multisample) {
-      _mesa_error(ctx, GL_INVALID_OPERATION, "glSampleCoverageARB");
-      return;
-   }
-
-   ASSERT_OUTSIDE_BEGIN_END_AND_FLUSH( ctx );
-   ctx->Multisample.SampleCoverageValue = (GLfloat) CLAMP(value, 0.0, 1.0);
-   ctx->Multisample.SampleCoverageInvert = invert;
-   ctx->NewState |= _NEW_MULTISAMPLE;
-}
-
-#endif /* _HAVE_FULL_GL */
-
-
-
-/**
- * Define the scissor box.
- *
- * \param x, y coordinates of the scissor box lower-left corner.
- * \param width width of the scissor box.
- * \param height height of the scissor box.
- *
- * \sa glScissor().
- *
- * Verifies the parameters and updates __GLcontextRec::Scissor. On a
- * change flushes the vertices and notifies the driver via
- * the dd_function_table::Scissor callback.
- */
-void
-_mesa_set_scissor(GLcontext *ctx, 
-                  GLint x, GLint y, GLsizei width, GLsizei height)
-{
-   if (x == ctx->Scissor.X &&
-       y == ctx->Scissor.Y &&
-       width == ctx->Scissor.Width &&
-       height == ctx->Scissor.Height)
-      return;
-
-   FLUSH_VERTICES(ctx, _NEW_SCISSOR);
-   ctx->Scissor.X = x;
-   ctx->Scissor.Y = y;
-   ctx->Scissor.Width = width;
-   ctx->Scissor.Height = height;
-
-   if (ctx->Driver.Scissor)
-      ctx->Driver.Scissor( ctx, x, y, width, height );
-}
-
-
-void GLAPIENTRY
-_mesa_Scissor( GLint x, GLint y, GLsizei width, GLsizei height )
-{
-   GET_CURRENT_CONTEXT(ctx);
-   ASSERT_OUTSIDE_BEGIN_END(ctx);
-
-   if (width < 0 || height < 0) {
-      _mesa_error( ctx, GL_INVALID_VALUE, "glScissor" );
-      return;
-   }
-
-   if (MESA_VERBOSE & VERBOSE_API)
-      _mesa_debug(ctx, "glScissor %d %d %d %d\n", x, y, width, height);
-
-   _mesa_set_scissor(ctx, x, y, width, height);
-}
-
-
-
-/**********************************************************************/
-/** \name Initialization */
-/*@{*/
-
-/**
- * Initialize the context's scissor state.
- * \param ctx  the GL context.
- */
-void
-_mesa_init_scissor(GLcontext *ctx)
-{
-   /* Scissor group */
-   ctx->Scissor.Enabled = GL_FALSE;
-   ctx->Scissor.X = 0;
-   ctx->Scissor.Y = 0;
-   ctx->Scissor.Width = 0;
-   ctx->Scissor.Height = 0;
-}
-
-
-/**
- * Initialize the context's multisample state.
- * \param ctx  the GL context.
- */
-void
-_mesa_init_multisample(GLcontext *ctx)
-{
-   ctx->Multisample.Enabled = GL_TRUE;
-   ctx->Multisample.SampleAlphaToCoverage = GL_FALSE;
-   ctx->Multisample.SampleAlphaToOne = GL_FALSE;
-   ctx->Multisample.SampleCoverage = GL_FALSE;
-   ctx->Multisample.SampleCoverageValue = 1.0;
-   ctx->Multisample.SampleCoverageInvert = GL_FALSE;
-}
-
-/*@}*/
-=======
-}
->>>>>>> e6887a57
+}